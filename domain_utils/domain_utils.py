--- conflicted
+++ resolved
@@ -238,28 +238,7 @@
         Returns a url stripped to (scheme)?+(netloc|hostname)+(path)?.
         Returns empty string if appropriate.
     """
-<<<<<<< HEAD
-    purl = urlparse(url, scheme=scheme_default)
-    _scheme = purl.scheme
-
-    # To handle the case where we have no scheme, but we have a port
-    # we have the following heuristic. Note that scheme_default
-    # does not help here, because the : in the url for the port
-    # causes urlparse to label the preceding domain as the scheme.
-    # Does scheme have a . in it
-    # which is stdlib behavior when not recognizing a netloc due to
-    # lack of //. If TLDExtract, can find a suffix in the _scheme
-    # then it's probably a domain without an http.
-    if '.' in str(_scheme):
-        # From the docs: "urlparse recognizes a netloc only
-        # if it is properly introduced by ‘//’". So we
-        # prepend to get results we expect.
-        if extractor(_scheme).suffix != '' or is_ip_address(_scheme):
-            url = '//{url}'.format(url=url)
-=======
-
     url = _adapt_url_for_port_and_scheme(url, extractor)
->>>>>>> 934fcf91
 
     purl = urlparse(url, scheme=scheme_default)
     _scheme = purl.scheme
